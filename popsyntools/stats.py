--- conflicted
+++ resolved
@@ -358,14 +358,6 @@
     return occ
 
 
-<<<<<<< HEAD
-def print_statusFractions(pop):
-    """
-    Prints a table showing fractions of different stati in a population.
-
-    Uses the column "status" in "pop" to show how many planets have survived,
-    got accreted, were ejected, etc.
-=======
 def finalFate(system, iplanet, iplanetOrig=None):
     """
     track the final fate of a planet that was accreted.
@@ -405,7 +397,6 @@
 
     Uses function 'finalFate()' to add the final fate of each planet (See
     docstring of that function).
->>>>>>> 79a93e0e
 
     Parameters
     ----------
@@ -414,7 +405,63 @@
 
     Returns
     -------
-<<<<<<< HEAD
+    pop : pandas DataFrame
+        planet population
+    """
+
+    # disable performance-killing calls of gc.collect()
+    pd.set_option('mode.chained_assignment', None)
+
+    for i, system in pop.groupby('isystem'):
+        for iplanet in system.iplanet:
+            system = finalFate(system, iplanet)
+        pop.loc[pop.isystem == i, 'finalFate'] = system['finalFate']
+    return pop
+
+
+def crossCheck_finalFate(pop, planetType):
+    """
+    Determine which accreted planets ended up in a certain planet type.
+
+    Looks up column 'finalFate' (see function 'get_finalFate') and checks if the
+    corresponding planet belongs to the type specified in 'planetType'.
+
+    Parameters
+    ----------
+    pop : pandas DataFrame
+        planet population. Has to have a column 'finalFate' with indices of the
+        final accretors.
+    planetType : str
+        planet type in question; has to occur in column 'planetType'
+
+    Returns
+    -------
+    pop : pandas DataFrame
+        planet population with additional boolean column named according to
+        'accBy' + planetType.
+
+    Example
+    -------
+    >>> pop = stats.crossCheck_finalFate(pop, 'ColdJupiter')
+    >>> pop.accByColdJupiter.value_counts()[True]
+    """
+    def crossCheck(system):
+        accreted = system[system.status < 0]
+        iAccretor = system[system.planetType == planetType].iplanet
+        idx = accreted.loc[accreted.finalFate.isin(iAccretor)].index
+        system.loc[system.index.isin(idx), 'accBy' + planetType] = True
+        return system
+
+    pop = pop.groupby('isystem').apply(crossCheck)
+    return pop
+
+
+def print_statusFractions(pop):
+    """
+    Prints a table showing fractions of different stati in a population.
+
+    Uses the column "status" in "pop" to show how many planets have survived,
+    got accreted, were ejected, etc.
     None
     """
     Nplanets_pop = len(pop)
@@ -423,55 +470,4 @@
     print("ejected: {:.2f}".format(statusCounts[2.0]/Nplanets_pop))
     print("accreted by star: {:.2f}".format(statusCounts[3.0]/Nplanets_pop))
     accretedCounts = statusCounts[statusCounts.keys() < 0]
-    print("accreted by planet: {:.2f}".format(accretedCounts.sum()/Nplanets_pop))
-=======
-    pop : pandas DataFrame
-        planet population
-    """
-
-    # disable performance-killing calls of gc.collect()
-    pd.set_option('mode.chained_assignment', None)
-
-    for i, system in pop.groupby('isystem'):
-        for iplanet in system.iplanet:
-            system = finalFate(system, iplanet)
-        pop.loc[pop.isystem == i, 'finalFate'] = system['finalFate']
-    return pop
-
-
-def crossCheck_finalFate(pop, planetType):
-    """
-    Determine which accreted planets ended up in a certain planet type.
-
-    Looks up column 'finalFate' (see function 'get_finalFate') and checks if the
-    corresponding planet belongs to the type specified in 'planetType'.
-
-    Parameters
-    ----------
-    pop : pandas DataFrame
-        planet population. Has to have a column 'finalFate' with indices of the
-        final accretors.
-    planetType : str
-        planet type in question; has to occur in column 'planetType'
-
-    Returns
-    -------
-    pop : pandas DataFrame
-        planet population with additional boolean column named according to
-        'accBy' + planetType.
-
-    Example
-    -------
-    >>> pop = stats.crossCheck_finalFate(pop, 'ColdJupiter')
-    >>> pop.accByColdJupiter.value_counts()[True]
-    """
-    def crossCheck(system):
-        accreted = system[system.status < 0]
-        iAccretor = system[system.planetType == planetType].iplanet
-        idx = accreted.loc[accreted.finalFate.isin(iAccretor)].index
-        system.loc[system.index.isin(idx), 'accBy' + planetType] = True
-        return system
-
-    pop = pop.groupby('isystem').apply(crossCheck)
-    return pop
->>>>>>> 79a93e0e
+    print("accreted by planet: {:.2f}".format(accretedCounts.sum()/Nplanets_pop))