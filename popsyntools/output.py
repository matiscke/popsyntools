--- conflicted
+++ resolved
@@ -365,10 +365,7 @@
         data : pandas DataFrame
             data frame containing the simulation list
         """
-<<<<<<< HEAD
-=======
         from popsyntools import make_list
->>>>>>> 79a93e0e
         if isinstance(simlistFile, list):
             simlistsData = [make_list.read_simlist(f) for f in simlistFile]
             # get index from filenames, e.g. 'simulation_list_0.3Msol.dat'
